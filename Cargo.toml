--- conflicted
+++ resolved
@@ -75,11 +75,8 @@
 serde_json = "1.0"
 tokio = "1.47"
 tracing = "0.1"
-<<<<<<< HEAD
 uuid = { version = "1", features = ["v4", "fast-rng"] }
-=======
 url = "2.5"
->>>>>>> a1ba82c1
 
 [dev-dependencies]
 http = { workspace = true }
@@ -87,16 +84,7 @@
 
 api = { path = "libs/api" }
 cli = { path = "libs/cli" }
-<<<<<<< HEAD
-reqwest = { version = "0.12", features = [
-    "rustls-tls",
-    "socks",
-    "json",
-], default-features = false }
-
-=======
 reqwest = { workspace = true, features = ["socks", "json"] }
->>>>>>> a1ba82c1
 tempfile = "3"
 
 [dependencies]
