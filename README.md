--- conflicted
+++ resolved
@@ -343,9 +343,6 @@
 
 ### whipinto
 
-<<<<<<< HEAD
-This tool support `RTP` / `RTSP` Sever
-=======
 **NOTE: About `pkt_size=1200`**
 
 WebRTC must need `pkt_size=1200`
@@ -361,7 +358,8 @@
 * * *
 
 This tool is `rtp2whip`
->>>>>>> 26ef5a9d
+
+This tool support `RTP` / `RTSP` Sever
 
 Build
 
