use std::sync::Arc;

use crate::config::Config;
use crate::stream::manager::Manager;

pub mod admin;
pub mod session;
pub mod strategy;
pub mod stream;
pub mod whep;
pub mod whip;

#[derive(Clone)]
pub struct AppState {
    pub config: Config,
    pub stream_manager: Arc<Manager>,
<<<<<<< HEAD
}

fn link_header(ice_servers: Vec<IceServer>) -> Vec<String> {
    ice_servers
        .into_iter()
        .flat_map(|server| {
            let mut username = server.username;
            let mut credential = server.credential;
            if !username.is_empty() {
                username = string_encoder(&username);
                credential = string_encoder(&credential);
            }
            server.urls.into_iter().map(move |url| {
                let mut link = format!("<{url}>; rel=\"ice-server\"");
                if !username.is_empty() {
                    link = format!(
                        "{}; username=\"{}\"; credential=\"{}\"; credential-type=\"{}\"",
                        link, username, credential, server.credential_type
                    );
                }
                link
            })
        })
        .collect()
}

fn string_encoder(s: &impl ToString) -> String {
    let s =
        serde_json::to_string(&s.to_string()).unwrap_or_else(|_| format!("\"{}\"", s.to_string()));
    s[1..s.len() - 1].to_string()
=======
>>>>>>> a1ba82c1
}<|MERGE_RESOLUTION|>--- conflicted
+++ resolved
@@ -14,37 +14,4 @@
 pub struct AppState {
     pub config: Config,
     pub stream_manager: Arc<Manager>,
-<<<<<<< HEAD
-}
-
-fn link_header(ice_servers: Vec<IceServer>) -> Vec<String> {
-    ice_servers
-        .into_iter()
-        .flat_map(|server| {
-            let mut username = server.username;
-            let mut credential = server.credential;
-            if !username.is_empty() {
-                username = string_encoder(&username);
-                credential = string_encoder(&credential);
-            }
-            server.urls.into_iter().map(move |url| {
-                let mut link = format!("<{url}>; rel=\"ice-server\"");
-                if !username.is_empty() {
-                    link = format!(
-                        "{}; username=\"{}\"; credential=\"{}\"; credential-type=\"{}\"",
-                        link, username, credential, server.credential_type
-                    );
-                }
-                link
-            })
-        })
-        .collect()
-}
-
-fn string_encoder(s: &impl ToString) -> String {
-    let s =
-        serde_json::to_string(&s.to_string()).unwrap_or_else(|_| format!("\"{}\"", s.to_string()));
-    s[1..s.len() - 1].to_string()
-=======
->>>>>>> a1ba82c1
 }