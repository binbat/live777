use std::{future::Future, sync::Arc};

use axum::{extract::Request, middleware, response::IntoResponse, routing::get, Router};
use http::{StatusCode, Uri};
use tokio::net::TcpListener;
use tower_http::{cors::CorsLayer, trace::TraceLayer};
use tracing::{error, info_span, Level};

use crate::config::Config;
use crate::route::{admin, session, whep, whip, AppState};
use auth::{access::access_middleware, validate_middleware, AuthState};
use error::AppError;

use stream::manager::Manager;

#[cfg(feature = "webui")]
#[derive(rust_embed::RustEmbed)]
#[folder = "../assets/liveion/"]
struct Assets;

pub mod config;

mod constant;
mod convert;
mod error;
mod forward;
mod hook;
mod r#macro;
mod metrics;
mod result;
mod route;
mod stream;

#[cfg(feature = "recorder")]
pub mod recorder;

pub async fn serve<F>(cfg: Config, listener: TcpListener, signal: F)
where
    F: Future<Output = ()> + Send + 'static,
{
    let app_state = AppState {
        stream_manager: Arc::new(Manager::new(cfg.clone()).await),
        config: cfg.clone(),
    };
<<<<<<< HEAD

    #[cfg(feature = "recorder")]
    {
        crate::recorder::init(app_state.stream_manager.clone(), cfg.recorder.clone()).await;
    }

    let auth_layer = ValidateRequestHeaderLayer::custom(ManyValidate::<Body>::new(
        cfg.auth.secret,
        cfg.auth.tokens,
    ));
=======
>>>>>>> 90f52b63
    let app = Router::new()
        .merge(
            whip::route()
                .merge(whep::route())
                .merge(session::route())
                .merge(admin::route())
                .merge(crate::route::stream::route())
                .merge(crate::route::strategy::route())
                .layer(middleware::from_fn(access_middleware))
                .layer(middleware::from_fn_with_state(
                    AuthState::new(cfg.auth.secret, cfg.auth.tokens),
                    validate_middleware,
                )),
        )
        .route(api::path::METRICS, get(metrics))
        .with_state(app_state.clone())
        .layer(if cfg.http.cors {
            CorsLayer::permissive()
        } else {
            CorsLayer::new()
        })
        .layer(
            TraceLayer::new_for_http()
                .make_span_with(|request: &Request<_>| {
                    let span = info_span!(
                        "http_request",
                        uri = ?request.uri(),
                        method = ?request.method(),
                        span_id = tracing::field::Empty,
                    );
                    span.record(
                        "span_id",
                        span.id().unwrap_or(tracing::Id::from_u64(42)).into_u64(),
                    );
                    span
                })
                .on_response(tower_http::trace::DefaultOnResponse::new().level(Level::INFO))
                .on_failure(tower_http::trace::DefaultOnFailure::new().level(Level::INFO)),
        )
        .fallback(static_handler);

    #[cfg(feature = "net4mqtt")]
    {
        if let Some(mut c) = cfg.net4mqtt {
            c.validate();
            std::thread::spawn(move || {
                tokio::runtime::Runtime::new()
                    .unwrap()
                    .block_on(async move {
                        loop {
                            match net4mqtt::proxy::agent(
                                &c.mqtt_url,
                                &cfg.http.listen.to_string(),
                                &c.alias.clone(),
                                Some(net4mqtt::proxy::VDataConfig {
                                    online: Some(
                                        serde_json::json!({
                                            "alias": c.alias,
                                        })
                                        .to_string()
                                        .bytes()
                                        .collect(),
                                    ),
                                    offline: Some("{}".bytes().collect()),
                                    ..Default::default()
                                }),
                            )
                            .await
                            {
                                Ok(_) => tracing::warn!(
                                    "net4mqtt service is end, restart net4mqtt service"
                                ),
                                Err(e) => error!("mqtt4mqtt error: {:?}", e),
                            }
                            tokio::time::sleep(tokio::time::Duration::from_secs(1)).await;
                        }
                    });
            });
        }
    }

    axum::serve(listener, app)
        .with_graceful_shutdown(signal)
        .await
        .unwrap_or_else(|e| error!("Application error: {e}"));
}

#[cfg(feature = "webui")]
async fn static_handler(uri: Uri) -> impl IntoResponse {
    let mut path = uri.path().trim_start_matches('/');
    if path.is_empty() {
        path = "index.html";
    }
    match Assets::get(path) {
        Some(content) => {
            let mime = mime_guess::from_path(path).first_or_octet_stream();
            ([(http::header::CONTENT_TYPE, mime.as_ref())], content.data).into_response()
        }
        None => (StatusCode::NOT_FOUND, "not found").into_response(),
    }
}

#[cfg(not(feature = "webui"))]
async fn static_handler(_: Uri) -> impl IntoResponse {
    (StatusCode::NOT_FOUND, "feature webui not enable")
}

pub fn metrics_register() {
    metrics::REGISTRY
        .register(Box::new(metrics::STREAM.clone()))
        .unwrap();
    metrics::REGISTRY
        .register(Box::new(metrics::PUBLISH.clone()))
        .unwrap();
    metrics::REGISTRY
        .register(Box::new(metrics::SUBSCRIBE.clone()))
        .unwrap();
    metrics::REGISTRY
        .register(Box::new(metrics::REFORWARD.clone()))
        .unwrap();
}

async fn metrics() -> String {
    metrics::ENCODER
        .encode_to_string(&metrics::REGISTRY.gather())
        .unwrap()
}<|MERGE_RESOLUTION|>--- conflicted
+++ resolved
@@ -8,6 +8,7 @@
 
 use crate::config::Config;
 use crate::route::{admin, session, whep, whip, AppState};
+use api::path;
 use auth::{access::access_middleware, validate_middleware, AuthState};
 use error::AppError;
 
@@ -42,19 +43,11 @@
         stream_manager: Arc::new(Manager::new(cfg.clone()).await),
         config: cfg.clone(),
     };
-<<<<<<< HEAD
 
     #[cfg(feature = "recorder")]
     {
         crate::recorder::init(app_state.stream_manager.clone(), cfg.recorder.clone()).await;
     }
-
-    let auth_layer = ValidateRequestHeaderLayer::custom(ManyValidate::<Body>::new(
-        cfg.auth.secret,
-        cfg.auth.tokens,
-    ));
-=======
->>>>>>> 90f52b63
     let app = Router::new()
         .merge(
             whip::route()
@@ -69,7 +62,7 @@
                     validate_middleware,
                 )),
         )
-        .route(api::path::METRICS, get(metrics))
+        .route(path::METRICS, get(metrics))
         .with_state(app_state.clone())
         .layer(if cfg.http.cors {
             CorsLayer::permissive()
