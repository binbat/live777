[package]
name = "liveman"
description = "Live777 cluster manager controller"
version.workspace = true
edition.workspace = true
license.workspace = true
authors.workspace = true

[lib]
crate-type = ["lib"]

[dependencies]
net4mqtt = { path = "../libs/net4mqtt", optional = true }
storage = { path = "../libs/storage", optional = true }

api = { path = "../libs/api" }
auth = { path = "../libs/auth" }
http-log = { path = "../libs/http-log" }
iceserver = { path = "../libs/iceserver", features = ["cloudflare", "coturn"] }
signal = { path = "../libs/signal" }

axum = { workspace = true, features = ["multipart", "tracing"] }
<<<<<<< HEAD
axum-extra = { workspace = true, features = ["typed-header", "query"] }
=======
axum-extra = { workspace = true, features = ["query"] }
>>>>>>> a1ba82c1
rust-embed = { workspace = true, features = ["axum-ex"], optional = true }
mime_guess = { workspace = true, optional = true }
anyhow = { workspace = true, features = ["backtrace"] }
clap = { workspace = true, features = ["derive"] }
http = { workspace = true }
http-body = { workspace = true }
reqwest = { workspace = true, features = ["socks"] }
serde = { workspace = true, features = ["serde_derive"] }
serde_json = { workspace = true }
tokio = { workspace = true }
tower-http = { workspace = true, features = ["trace", "cors"] }
tracing = { workspace = true }
url = { workspace = true }

chrono = { version = "0.4", features = ["serde"] }
http-body-util = "0.1.2"
<<<<<<< HEAD
mime_guess = "2.0.4"
reqwest = { version = "0.12", features = [
    "rustls-tls",
    "socks",
    "json",
], default-features = false }
serde_json = "1.0.114"
url = "2.5"
uuid = { version = "1.0", features = ["v4", "serde"] }
glob = "0.3"

# Database dependencies
sea-orm = { version = "1.1", features = [
    "sqlx-sqlite",
    "runtime-tokio-rustls",
    "macros",
    "with-chrono",
    "with-uuid",
] }
sea-orm-migration = "1.0"

# Optional OpenDAL for segment file access when recorder feature is enabled
opendal = { version = "0.54.0", optional = true }
=======
>>>>>>> a1ba82c1

[features]
webui = ["dep:rust-embed", "dep:mime_guess"]
net4mqtt = ["dep:net4mqtt"]
recorder = ["dep:storage", "dep:opendal"]<|MERGE_RESOLUTION|>--- conflicted
+++ resolved
@@ -20,11 +20,7 @@
 signal = { path = "../libs/signal" }
 
 axum = { workspace = true, features = ["multipart", "tracing"] }
-<<<<<<< HEAD
 axum-extra = { workspace = true, features = ["typed-header", "query"] }
-=======
-axum-extra = { workspace = true, features = ["query"] }
->>>>>>> a1ba82c1
 rust-embed = { workspace = true, features = ["axum-ex"], optional = true }
 mime_guess = { workspace = true, optional = true }
 anyhow = { workspace = true, features = ["backtrace"] }
@@ -41,15 +37,6 @@
 
 chrono = { version = "0.4", features = ["serde"] }
 http-body-util = "0.1.2"
-<<<<<<< HEAD
-mime_guess = "2.0.4"
-reqwest = { version = "0.12", features = [
-    "rustls-tls",
-    "socks",
-    "json",
-], default-features = false }
-serde_json = "1.0.114"
-url = "2.5"
 uuid = { version = "1.0", features = ["v4", "serde"] }
 glob = "0.3"
 
@@ -65,8 +52,6 @@
 
 # Optional OpenDAL for segment file access when recorder feature is enabled
 opendal = { version = "0.54.0", optional = true }
-=======
->>>>>>> a1ba82c1
 
 [features]
 webui = ["dep:rust-embed", "dep:mime_guess"]
