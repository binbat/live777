use anyhow::{anyhow, Result};
use clap::{ArgAction, Parser, ValueEnum};
use cli::{create_child, Codec};
use std::{sync::Arc, time::Duration, vec};

use scopeguard::defer;
use tokio::{
    net::{TcpListener, UdpSocket},
    sync::mpsc::{unbounded_channel, UnboundedSender},
};
use tracing::{debug, info, trace, warn, Level};
use webrtc::{
    api::{interceptor_registry::register_default_interceptors, media_engine::*, APIBuilder},
    ice_transport::{ice_credential_type::RTCIceCredentialType, ice_server::RTCIceServer},
    interceptor::registry::Registry,
    peer_connection::{
        configuration::RTCConfiguration, peer_connection_state::RTCPeerConnectionState,
        RTCPeerConnection,
    },
    rtcp,
    rtp::packet::Packet,
    rtp_transceiver::{rtp_codec::RTCRtpCodecCapability, rtp_sender::RTCRtpSender},
    track::track_local::{
        track_local_static_rtp::TrackLocalStaticRTP, TrackLocal, TrackLocalWriter,
    },
    util::Unmarshal,
};

use libwish::Client;

mod payload;
#[cfg(test)]
mod test;
const PREFIX_LIB: &str = "WEBRTC";

#[derive(Copy, Clone, PartialEq, Eq, PartialOrd, Ord, ValueEnum)]
enum Mode {
    Rtsp,
    Rtp,
}

#[derive(Parser)]
#[command(author, version, about, long_about = None)]
struct Args {
    /// Verbose mode [default: "warn", -v "info", -vv "debug", -vvv "trace"]
    #[arg(short = 'v', action = ArgAction::Count, default_value_t = 0)]
    verbose: u8,
    #[arg(short, long, value_enum, default_value_t = Mode::Rtsp)]
    mode: Mode,
    #[arg(long, default_value_t = String::from("[::1]"))]
    host: String,
    #[arg(short, long, default_value_t = 0)]
    port: u16,
    #[arg(short, long, value_enum)]
    codec: Codec,
    /// The WHIP server endpoint to POST SDP offer to. e.g.: https://example.com/whip/777
    #[arg(short, long)]
    url: String,
    /// Run a command as childprocess
    #[arg(long)]
    command: Option<String>,
    /// Authentication basic to use, will be sent in the HTTP Header as 'Basic ' e.g.: admin:public
    #[arg(long)]
    auth_basic: Option<String>,
    /// Authentication token to use, will be sent in the HTTP Header as 'Bearer '
    #[arg(long)]
    auth_token: Option<String>,
}

#[tokio::main]
async fn main() -> Result<()> {
    let args = Args::parse();

    utils::set_log(format!(
        "whipinto={},webrtc=error",
        match args.verbose {
            0 => Level::WARN,
            1 => Level::INFO,
            2 => Level::DEBUG,
            _ => Level::TRACE,
        }
    ));

    let host = args.host.clone();
    let codec = args.codec;
    let mut rtp_port = args.port;
    let mut rtcp_send_port = 0;

    let (complete_tx, mut complete_rx) = unbounded_channel();

    if args.mode == Mode::Rtsp {
        let (tx, mut rx) = unbounded_channel::<String>();
        let mut handler = rtsp::Handler::new(tx, complete_tx.clone());

        tokio::spawn(async move {
            let listener = TcpListener::bind(format!("{}:{}", host, rtp_port))
                .await
                .unwrap();
            println!(
                "=== RTSP listener started : {} ===",
                listener.local_addr().unwrap()
            );
            loop {
                let (socket, _) = listener.accept().await.unwrap();
                match rtsp::process_socket(socket, &mut handler).await {
                    Ok(_) => {}
                    Err(e) => {
                        println!("=== RTSP listener error: {} ===", e);
                    }
                };
                println!("=== RTSP client socket closed ===");
            }
        });

        // match rx.recv().await {
        //     Some(_rtpmap) => {
        //         //println!("=== Received RTPMAP: {} ===", rtpmap);
        //         //match rtpmap.split_once(' ') {
        //         //    Some((pt, code)) => {
        //         //        println!("=== Received PT: {} CODEC: {} ===", pt, code);
        //         //        codec = match code {
        //         //            "AV1/90000" => Codec::AV1,
        //         //            "VP8/90000" => Codec::Vp8,
        //         //            "VP9/90000" => Codec::Vp9,
        //         //            "H264/90000" => Codec::H264,
        //         //            _ => Codec::H264,
        //         //        };
        //         //    }
        //         //    None => {}
        //         //};
        //     }
        //     None => {
        //         println!("=== No RTPMAP received ===");
        //     }
        // };

        let (_rtp_listen_port, rtcp_listen_port, rtp_server_port) =
            match (rx.recv().await, rx.recv().await, rx.recv().await) {
                (Some(rtp), Some(rtcp), Some(rtp_server)) => {
                    let rtp_port = rtp.parse::<u16>().unwrap_or(8000);
                    let rtcp_port = rtcp.parse::<u16>().unwrap_or(8001);
                    let rtp_server_port = rtp_server.parse::<u16>().unwrap_or(8002);
                    (rtp_port, rtcp_port, rtp_server_port)
                }
                _ => {
                    println!("Error receiving ports, using default values.");
                    (8000, 8001, 8002)
                }
            };
        rtp_port = rtp_server_port;
        rtcp_send_port = rtcp_listen_port;
    } else {
        rtp_port = 8000;
    }

    let listener = UdpSocket::bind(format!("{}:{}", args.host, rtp_port)).await?;
    let port = listener.local_addr()?.port();
    info!(
        "=== RTP listener started : {} ===",
        listener.local_addr().unwrap()
    );

    let mut client = Client::new(
        args.url,
        Client::get_auth_header_map(args.auth_basic, args.auth_token),
    );
    let child = if let Some(command) = args.command {
        let command = command.replace("{port}", &port.to_string());
        Arc::new(create_child(Some(command))?)
    } else {
        Default::default()
    };
    defer!({
        if let Some(child) = child.as_ref() {
            if let Ok(mut child) = child.lock() {
                let _ = child.kill();
            }
        }
    });
    let (peer, sender) = webrtc_start(&mut client, codec.into(), complete_tx.clone())
        .await
        .map_err(|error| anyhow!(format!("[{}] {}", PREFIX_LIB, error)))?;

    tokio::spawn(rtp_listener(listener, sender));
    if args.mode == Mode::Rtsp {
        let rtcp_port = rtp_port + 1;
        tokio::spawn(rtcp_listener(args.host.clone(), rtcp_port, peer.clone()));
        let senders = peer.get_senders().await;
        for sender in senders {
            tokio::spawn(read_rtcp(sender, args.host.clone(), rtcp_send_port));
        }
    }

    let wait_child = child.clone();
    tokio::spawn(async move {
        match wait_child.as_ref() {
            Some(child) => loop {
                if let Ok(mut child) = child.lock() {
                    if let Ok(wait) = child.try_wait() {
                        if wait.is_some() {
                            let _ = complete_tx.send(());
                            return;
                        }
                    }
                }
                tokio::time::sleep(Duration::from_secs(1)).await;
            },
            None => info!("No child process"),
        }
    });
    tokio::select! {
        _= complete_rx.recv() => { }
        msg = signal::wait_for_stop_signal() => warn!("Received signal: {}", msg)
    }
    warn!("RTP listener closed");
    let _ = client.remove_resource().await;
    let _ = peer.close().await;
    Ok(())
}

async fn rtp_listener(socker: UdpSocket, sender: UnboundedSender<Vec<u8>>) {
    let mut inbound_rtp_packet = vec![0u8; 1600];
    while let Ok((n, _)) = socker.recv_from(&mut inbound_rtp_packet).await {
        let data = inbound_rtp_packet[..n].to_vec();
        let _ = sender.send(data);
    }
}

async fn rtcp_listener(host: String, rtcp_port: u16, peer: Arc<RTCPeerConnection>) {
    let rtcp_listener = UdpSocket::bind(format!("{}:{}", host, rtcp_port))
        .await
        .unwrap();
    info!(
        "RTCP listener bound to: {}",
        rtcp_listener.local_addr().unwrap()
    );
    let mut rtcp_buf = vec![0u8; 1500];

    loop {
        let (len, addr) = rtcp_listener.recv_from(&mut rtcp_buf).await.unwrap();
        if len > 0 {
            debug!("Received {} bytes of RTCP data from {}", len, addr);
            let mut rtcp_data = &rtcp_buf[..len];

            if let Ok(rtcp_packets) = rtcp::packet::unmarshal(&mut rtcp_data) {
                for packet in rtcp_packets {
                    info!("Received RTCP packet from {}: {:?}", addr, packet);
                    if let Err(err) = peer.write_rtcp(&[packet]).await {
                        warn!("Failed to send RTCP packet: {}", err);
                    }
                }
            }
        }
    }
}

async fn read_rtcp(sender: Arc<RTCRtpSender>, host: String, port: u16) -> Result<()> {
    let udp_socket = UdpSocket::bind("[::]:0").await.unwrap();
    udp_socket
        .connect(format!("{}:{}", host, port))
        .await
        .unwrap();

    loop {
        match sender.read_rtcp().await {
            Ok((packets, _attributes)) => {
                for packet in packets {
                    debug!("Received RTCP packet from remote peer: {:?}", packet);

                    let mut buf = vec![];
                    if let Ok(serialized_packet) = packet.marshal() {
                        buf.extend_from_slice(&serialized_packet);
                    }
                    if !buf.is_empty() {
                        if let Err(err) = udp_socket.send(&buf).await {
                            warn!("Failed to forward RTCP packet: {}", err);
                        } else {
                            debug!("Forwarded RTCP packet to {}", port);
                        }
                    }
                }
            }
            Err(err) => {
                warn!("Error reading RTCP packet from remote peer: {}", err);
            }
        }
    }
}

async fn webrtc_start(
    client: &mut Client,
    codec: RTCRtpCodecCapability,
    complete_tx: UnboundedSender<()>,
) -> Result<(Arc<RTCPeerConnection>, UnboundedSender<Vec<u8>>)> {
    let (peer, sender) = new_peer(codec, complete_tx.clone()).await?;
    let offer = peer.create_offer(None).await?;

    let mut gather_complete = peer.gathering_complete_promise().await;
    peer.set_local_description(offer).await?;
    let _ = gather_complete.recv().await;

    let (answer, ice_servers) = client
        .wish(peer.local_description().await.unwrap().sdp)
        .await?;
<<<<<<< HEAD

    debug!("Get http header link ice servers: {:?}", ice_servers);
    let mut current_config = peer.get_configuration().await;
    current_config.ice_servers.clone_from(&ice_servers);
    peer.set_configuration(current_config.clone()).await?;

=======
>>>>>>> ac171749
    peer.set_remote_description(answer)
        .await
        .map_err(|error| anyhow!(format!("{:?}: {}", error, error)))?;

    Ok((peer, sender))
}

async fn new_peer(
    codec: RTCRtpCodecCapability,
    complete_tx: UnboundedSender<()>,
) -> Result<(Arc<RTCPeerConnection>, UnboundedSender<Vec<u8>>)> {
    let mut m = MediaEngine::default();
    m.register_default_codecs()?;
    let mut registry = Registry::new();
    registry = register_default_interceptors(registry, &mut m)?;
    let api = APIBuilder::new()
        .with_media_engine(m)
        .with_interceptor_registry(registry)
        .build();
    let config = RTCConfiguration {
        ice_servers: vec![{
            RTCIceServer {
                urls: vec!["stun:stun.l.google.com:19302".to_string()],
                username: "".to_string(),
                credential: "".to_string(),
                credential_type: RTCIceCredentialType::Unspecified,
            }
        }],
        ..Default::default()
    };

    let peer = Arc::new(
        api.new_peer_connection(config)
            .await
            .map_err(|error| anyhow!(format!("{:?}: {}", error, error)))?,
    );

    let pc = peer.clone();
    peer.on_peer_connection_state_change(Box::new(move |s| {
        let pc = pc.clone();
        let complete_tx = complete_tx.clone();
        tokio::spawn(async move {
            warn!("connection state changed: {}", s);
            match s {
                RTCPeerConnectionState::Failed | RTCPeerConnectionState::Disconnected => {
                    let _ = pc.close().await;
                }
                RTCPeerConnectionState::Closed => {
                    let _ = complete_tx.send(());
                }
                v => debug!("{}", v),
            };
        });
        Box::pin(async {})
    }));
    let mime_type = codec.mime_type.clone();
    let track = Arc::new(TrackLocalStaticRTP::new(
        codec,
        "webrtc".to_owned(),
        "webrtc-rs".to_owned(),
    ));
    let _ = peer
        .add_track(track.clone() as Arc<dyn TrackLocal + Send + Sync>)
        .await
        .map_err(|error| anyhow!(format!("{:?}: {}", error, error)))?;
    let (send, mut recv) = unbounded_channel::<Vec<u8>>();

    tokio::spawn(async move {
        debug!("Codec is: {}", mime_type);
        let mut handler: Box<dyn payload::RePayload + Send> = match mime_type.as_str() {
            MIME_TYPE_VP8 => Box::new(payload::RePayloadCodec::new(mime_type)),
            MIME_TYPE_VP9 => Box::new(payload::RePayloadCodec::new(mime_type)),
            MIME_TYPE_H264 => Box::new(payload::RePayloadCodec::new(mime_type)),
            _ => Box::new(payload::Forward::new()),
        };

        while let Some(data) = recv.recv().await {
            if let Ok(packet) = Packet::unmarshal(&mut data.as_slice()) {
                trace!("received packet: {}", packet);
                for packet in handler.payload(packet) {
                    trace!("send packet: {}", packet);
                    let _ = track.write_rtp(&packet).await;
                }
            }
        }
    });
    Ok((peer, send))
}<|MERGE_RESOLUTION|>--- conflicted
+++ resolved
@@ -302,15 +302,12 @@
     let (answer, ice_servers) = client
         .wish(peer.local_description().await.unwrap().sdp)
         .await?;
-<<<<<<< HEAD
 
     debug!("Get http header link ice servers: {:?}", ice_servers);
     let mut current_config = peer.get_configuration().await;
     current_config.ice_servers.clone_from(&ice_servers);
     peer.set_configuration(current_config.clone()).await?;
 
-=======
->>>>>>> ac171749
     peer.set_remote_description(answer)
         .await
         .map_err(|error| anyhow!(format!("{:?}: {}", error, error)))?;
