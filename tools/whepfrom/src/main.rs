use anyhow::{anyhow, Result};
use clap::{ArgAction, Parser, ValueEnum};
use cli::{create_child, get_codec_type, Codec};
<<<<<<< HEAD
=======
use std::{sync::Arc, time::Duration};

use libwish::Client;
>>>>>>> ac171749
use scopeguard::defer;
use tokio::net::TcpListener;
use tokio::{
    net::UdpSocket,
    sync::mpsc::{unbounded_channel, UnboundedSender},
};
<<<<<<< HEAD
use tracing::{debug, info, trace, warn, Level};
=======
use tracing::{debug, error, info, trace, warn, Level};
>>>>>>> ac171749
use webrtc::ice_transport::ice_credential_type::RTCIceCredentialType;
use webrtc::peer_connection::sdp::session_description::RTCSessionDescription;
use webrtc::{
    api::{interceptor_registry::register_default_interceptors, media_engine::*, APIBuilder},
    ice_transport::ice_server::RTCIceServer,
    interceptor::registry::Registry,
    peer_connection::{
        configuration::RTCConfiguration, peer_connection_state::RTCPeerConnectionState,
        RTCPeerConnection,
    },
    rtcp,
    rtp_transceiver::{
        rtp_codec::{RTCRtpCodecCapability, RTCRtpCodecParameters},
        rtp_transceiver_direction::RTCRtpTransceiverDirection,
        RTCRtpTransceiverInit,
    },
    util::MarshalSize,
};

use libwish::Client;

const PREFIX_LIB: &str = "WEBRTC";

#[derive(Copy, Clone, PartialEq, Eq, PartialOrd, Ord, ValueEnum)]
enum Mode {
    Rtsp,
    Rtp,
}

#[derive(Parser)]
#[command(author, version, about, long_about = None)]
struct Args {
    /// Verbose mode [default: "warn", -v "info", -vv "debug", -vvv "trace"]
    #[arg(short = 'v', action = ArgAction::Count, default_value_t = 0)]
    verbose: u8,
    #[arg(short, long, value_enum, default_value_t = Mode::Rtsp)]
    mode: Mode,
    #[arg(long, default_value_t = String::from("[::1]"))]
    host: String,
    #[arg(long, default_value_t = 0)]
    port: u16,
    #[arg(short, long)]
    target: String,
    #[arg(short, long, value_enum)]
    codec: Codec,
    /// value: [96, 127]
    #[arg(short, long, default_value_t = 96)]
    payload_type: u8,
    /// The WHEP server endpoint to POST SDP offer to. e.g.: https://example.com/whep/777
    #[arg(short, long)]
    url: String,
    /// Run a command as childprocess
    #[arg(long)]
    command: Option<String>,
    /// Authentication basic to use, will be sent in the HTTP Header as 'Basic ' e.g.: admin:public
    #[arg(long)]
    auth_basic: Option<String>,
    /// Authentication token to use, will be sent in the HTTP Header as 'Bearer '
    #[arg(long)]
    auth_token: Option<String>,
}

#[tokio::main]
async fn main() -> Result<()> {
    let args = Args::parse();

    utils::set_log(format!(
        "whipinto={},webrtc=error",
        match args.verbose {
            0 => Level::WARN,
            1 => Level::INFO,
            2 => Level::DEBUG,
            _ => Level::TRACE,
        }
    ));

    let host = args.host.clone();
    let mut _codec = args.codec;
    let mut rtp_port = args.port;

    let udp_socket = UdpSocket::bind("[::]:8000").await?;

    let (complete_tx, mut complete_rx) = unbounded_channel();

    let payload_type = args.payload_type;
    assert!((96..=127).contains(&payload_type));
    let mut client = Client::new(
        args.url,
        Client::get_auth_header_map(args.auth_basic, args.auth_token),
    );
    let (send, mut recv) = unbounded_channel::<Vec<u8>>();

    let (peer, answer) = webrtc_start(
        &mut client,
        args.codec.into(),
        send,
        payload_type,
        complete_tx.clone(),
    )
    .await
    .map_err(|error| anyhow!(format!("[{}] {}", PREFIX_LIB, error)))?;

    let mut rtcp_port = 0;
    if args.mode == Mode::Rtsp {
        let (tx, mut rx) = unbounded_channel::<String>();

        let mut handler = rtsp::Handler::new(tx, complete_tx.clone());
        handler.set_sdp(answer.sdp.as_bytes().to_vec());
        info!("sdp:{:?}", answer.sdp);

        tokio::spawn(async move {
            let listener = TcpListener::bind(format!("{}:{}", host, args.port))
                .await
                .unwrap();
            println!(
                "=== RTSP listener started : {} ===",
                listener.local_addr().unwrap()
            );
            loop {
                let (socket, _) = listener.accept().await.unwrap();
                match rtsp::process_socket(socket, &mut handler).await {
                    Ok(_) => {}
                    Err(e) => {
                        println!("=== RTSP listener error: {} ===", e);
                    }
                };
                println!("=== RTSP client socket closed ===");
            }
        });

        let (rtp_listen_port, _rtcp_listen_port, rtp_server_port) =
            match (rx.recv().await, rx.recv().await, rx.recv().await) {
                (Some(rtp), Some(rtcp), Some(rtp_server)) => {
                    let rtp_port = rtp.parse::<u16>().unwrap_or(8002);
                    let rtcp_port = rtcp.parse::<u16>().unwrap_or(8003);
                    let rtp_server_port = rtp_server.parse::<u16>().unwrap_or(8004);
                    println! {"receive port: {},{},{}",rtp_port,rtcp_port,rtp_server_port};
                    (rtp_port, rtcp_port, rtp_server_port)
                }
                _ => {
                    println!("Error receiving ports, using default values.");
                    (8002, 8003, 8004)
                }
            };
        rtp_port = rtp_listen_port;
        println!("=== Received RTPMAP: {} ===", rtp_port);
        rtcp_port = rtp_server_port + 1;
    }

    udp_socket.connect(format!("[::1]:{}", rtp_port)).await?;
    let child = Arc::new(create_child(args.command)?);
    defer!({
        if let Some(child) = child.as_ref() {
            if let Ok(mut child) = child.lock() {
                let _ = child.kill();
            }
        }
    });

    tokio::spawn(async move {
        while let Some(data) = recv.recv().await {
            let _ = udp_socket.send(&data).await;
        }
    });
    let wait_child = child.clone();
    tokio::spawn(async move {
        match wait_child.as_ref() {
            Some(child) => loop {
                if let Ok(mut child) = child.lock() {
                    if let Ok(wait) = child.try_wait() {
                        if wait.is_some() {
                            let _ = complete_tx.send(());
                            return;
                        }
                    }
                }
                tokio::time::sleep(Duration::from_secs(1)).await;
            },
            None => info!("No child process"),
        }
    });
    if args.mode == Mode::Rtsp {
        tokio::spawn(rtcp_listener(args.host, rtcp_port, peer.clone()));
    }

    tokio::select! {
        _= complete_rx.recv() => { }
        msg = signal::wait_for_stop_signal() => warn!("Received signal: {}", msg)
    }
    let _ = client.remove_resource().await;
    let _ = peer.close().await;
    Ok(())
}

async fn rtcp_listener(host: String, rtcp_port: u16, peer: Arc<RTCPeerConnection>) {
    let rtcp_listener = UdpSocket::bind(format!("{}:{}", host, rtcp_port))
        .await
        .unwrap();
    println!(
        "RTCP listener bound to: {}",
        rtcp_listener.local_addr().unwrap()
    );
    let mut rtcp_buf = vec![0u8; 1500];

    loop {
        match rtcp_listener.recv_from(&mut rtcp_buf).await {
            Ok((len, addr)) => {
                if len > 0 {
                    debug!("Received {} bytes of RTCP data from {}", len, addr);
                    let mut rtcp_data = &rtcp_buf[..len];

                    match rtcp::packet::unmarshal(&mut rtcp_data) {
                        Ok(rtcp_packets) => {
                            for packet in rtcp_packets {
                                debug!("Received RTCP packet from {}: {:?}", addr, packet);
                                match peer.write_rtcp(&[packet]).await {
                                    Ok(_) => {
                                        debug!("Successfully sent RTCP packet to remote peer");
                                    }
                                    Err(e) => {
                                        error!("Error sending RTCP data to remote peer: {}", e);
                                    }
                                }
                            }
                        }
                        Err(e) => {
                            error!("Failed to parse RTCP packet: {}", e);
                        }
                    }
                }
            }
            Err(e) => {
                error!("Error receiving RTCP data: {}", e);
            }
        }
    }
}

async fn webrtc_start(
    client: &mut Client,
    codec: RTCRtpCodecCapability,
    send: UnboundedSender<Vec<u8>>,
    payload_type: u8,
    complete_tx: UnboundedSender<()>,
) -> Result<(Arc<RTCPeerConnection>, RTCSessionDescription)> {
    let peer = new_peer(
        RTCRtpCodecParameters {
            capability: codec,
            payload_type,
            stats_id: Default::default(),
        },
        complete_tx.clone(),
        send,
    )
    .await?;
    let offer = peer.create_offer(None).await?;

    let mut gather_complete = peer.gathering_complete_promise().await;
    peer.set_local_description(offer).await?;
    let _ = gather_complete.recv().await;

    let (answer, ice_servers) = client
        .wish(peer.local_description().await.unwrap().sdp.clone())
        .await?;

    debug!("Get http header link ice servers: {:?}", ice_servers);
    let mut current_config = peer.get_configuration().await;
    current_config.ice_servers.clone_from(&ice_servers);
    peer.set_configuration(current_config.clone()).await?;

    peer.set_remote_description(answer.clone())
        .await
        .map_err(|error| anyhow!(format!("{:?}: {}", error, error)))?;

    Ok((peer, answer))
}

async fn new_peer(
    codec: RTCRtpCodecParameters,
    complete_tx: UnboundedSender<()>,
    sender: UnboundedSender<Vec<u8>>,
) -> Result<Arc<RTCPeerConnection>> {
    let ct = get_codec_type(&codec.capability);
    let mut m = MediaEngine::default();
    m.register_codec(codec, ct)?;
    let mut registry = Registry::new();
    registry = register_default_interceptors(registry, &mut m)?;
    let api = APIBuilder::new()
        .with_media_engine(m)
        .with_interceptor_registry(registry)
        .build();
    let config = RTCConfiguration {
        ice_servers: vec![{
            RTCIceServer {
                urls: vec!["stun:stun.l.google.com:19302".to_string()],
                username: "".to_string(),
                credential: "".to_string(),
                credential_type: RTCIceCredentialType::Unspecified,
            }
        }],
        ..Default::default()
    };
    let peer = Arc::new(
        api.new_peer_connection(config)
            .await
            .map_err(|error| anyhow!(format!("{:?}: {}", error, error)))?,
    );
    let _ = peer
        .add_transceiver_from_kind(
            ct,
            Some(RTCRtpTransceiverInit {
                direction: RTCRtpTransceiverDirection::Recvonly,
                send_encodings: vec![],
            }),
        )
        .await
        .map_err(|error| anyhow!(format!("{:?}: {}", error, error)))?;
    let pc = peer.clone();
    peer.on_peer_connection_state_change(Box::new(move |s| {
        let pc = pc.clone();
        let complete_tx = complete_tx.clone();
        tokio::spawn(async move {
            warn!("connection state changed: {}", s);
            match s {
                RTCPeerConnectionState::Failed | RTCPeerConnectionState::Disconnected => {
                    let _ = pc.close().await;
                }
                RTCPeerConnectionState::Closed => {
                    let _ = complete_tx.send(());
                }
                _ => {}
            };
        });
        Box::pin(async {})
    }));
    peer.on_track(Box::new(move |track, _, _| {
        let sender = sender.clone();
        tokio::spawn(async move {
            let mut b = [0u8; 1500];
            while let Ok((rtp_packet, _)) = track.read(&mut b).await {
                trace!("received packet: {}", rtp_packet);
                let size = rtp_packet.marshal_size();
                let data = b[0..size].to_vec();
                let _ = sender.send(data);
            }
        });
        Box::pin(async {})
    }));
    Ok(peer)
}<|MERGE_RESOLUTION|>--- conflicted
+++ resolved
@@ -1,23 +1,14 @@
+use std::{sync::Arc, time::Duration};
+
 use anyhow::{anyhow, Result};
 use clap::{ArgAction, Parser, ValueEnum};
-use cli::{create_child, get_codec_type, Codec};
-<<<<<<< HEAD
-=======
-use std::{sync::Arc, time::Duration};
-
-use libwish::Client;
->>>>>>> ac171749
 use scopeguard::defer;
 use tokio::net::TcpListener;
 use tokio::{
     net::UdpSocket,
     sync::mpsc::{unbounded_channel, UnboundedSender},
 };
-<<<<<<< HEAD
-use tracing::{debug, info, trace, warn, Level};
-=======
 use tracing::{debug, error, info, trace, warn, Level};
->>>>>>> ac171749
 use webrtc::ice_transport::ice_credential_type::RTCIceCredentialType;
 use webrtc::peer_connection::sdp::session_description::RTCSessionDescription;
 use webrtc::{
@@ -37,6 +28,7 @@
     util::MarshalSize,
 };
 
+use cli::{create_child, get_codec_type, Codec};
 use libwish::Client;
 
 const PREFIX_LIB: &str = "WEBRTC";
